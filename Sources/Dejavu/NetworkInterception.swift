--- conflicted
+++ resolved
@@ -59,17 +59,11 @@
                     
                     if foundRecord == nil {
                         // If still can't find, then check to see if it is a URL where the instanceCount can be ignored.
-<<<<<<< HEAD
                         if self.configuration.urlsToIgnoreInstanceCount.contains(where: { request.url.absoluteString.contains($0.absoluteString) }) {
                             foundRecord = try db.record(for: request, instanceCount: instanceCount, instanceCountBehavior: .fallBackTo(.last))
                             if foundRecord != nil {
-                                log("could only find version of this request with a different instance count: \(request.originalUrl), requestedInstanceCount: \(instanceCount)", category: .matchingRequests, type: .error)
+                                log("could only find version of this request with a different instance count: \(request.url), requestedInstanceCount: \(instanceCount)", category: .matchingRequests, type: .error)
                             }
-=======
-                        if self.configuration.urlsToIgnoreInstanceCount.contains(request.url) {
-                            foundRecord = try db.record(for: request, instanceCount: instanceCount, requireMatchedInstance: false)
-                            log("could only find version of this request with a different instance count: \(request.url), requestedInstanceCount: \(instanceCount)", category: .matchingRequests, type: .error)
->>>>>>> 21e6b154
                         } else {
                             switch self.configuration.instanceCountBehavior {
                             case .strict:
